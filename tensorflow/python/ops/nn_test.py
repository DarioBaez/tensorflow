--- conflicted
+++ resolved
@@ -883,12 +883,8 @@
       with self.test_session() as sess:
         outputs = sess.run(outputs)
       tol = 2e-3 if dtype == np.float16 else 1e-6
-<<<<<<< HEAD
-      self.assertAllClose(outputs, [-0.4, -0.2, 0.0, 1.0, 2.0], rtol=tol, atol=tol)
-=======
       self.assertAllClose(
           outputs, [-0.4, -0.2, 0.0, 1.0, 2.0], rtol=tol, atol=tol)
->>>>>>> ad07a86d
 
 
 class SwishTest(test_lib.TestCase):
