--- conflicted
+++ resolved
@@ -197,12 +197,8 @@
 
   # test serialization, weight setting at model level
   model_config = model.get_config()
-<<<<<<< HEAD
   recovered_model = keras.models.Model.from_config(
     model_config, custom_objects)
-=======
-  recovered_model = models.Model.from_config(model_config)
->>>>>>> 9518f705
   if model.weights:
     weights = model.get_weights()
     recovered_model.set_weights(weights)
@@ -257,12 +253,8 @@
 
   # test serialization, weight setting at model level
   model_config = model.get_config()
-<<<<<<< HEAD
   recovered_model = keras.models.Sequential.from_config(
     model_config, custom_objects)
-=======
-  recovered_model = models.Sequential.from_config(model_config)
->>>>>>> 9518f705
   if model.weights:
     weights = model.get_weights()
     recovered_model.set_weights(weights)
