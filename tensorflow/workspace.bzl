# TensorFlow external dependencies that can be loaded in WORKSPACE files.

load("//third_party/gpus:cuda_configure.bzl", "cuda_configure")
load("//third_party/tensorrt:tensorrt_configure.bzl", "tensorrt_configure")
load("//third_party:nccl/nccl_configure.bzl", "nccl_configure")
load("//third_party/mkl:build_defs.bzl", "mkl_repository")
load("//third_party/git:git_configure.bzl", "git_configure")
load("//third_party/py:python_configure.bzl", "python_configure")

load("//third_party/sycl:sycl_configure.bzl", "sycl_configure")
load("//third_party/toolchains/clang6:repo.bzl", "clang6_configure")
load("//third_party/toolchains/cpus/arm:arm_compiler_configure.bzl", "arm_compiler_configure")
load("//third_party:repo.bzl", "tf_http_archive")
load("//third_party/clang_toolchain:cc_configure_clang.bzl", "cc_download_clang_toolchain")
load("@io_bazel_rules_closure//closure/private:java_import_external.bzl", "java_import_external")
load("@io_bazel_rules_closure//closure:defs.bzl", "filegroup_external")
load("//tensorflow/tools/def_file_filter:def_file_filter_configure.bzl",
     "def_file_filter_configure")


# Sanitize a dependency so that it works correctly from code that includes
# TensorFlow as a submodule.
def clean_dep(dep):
  return str(Label(dep))

# If TensorFlow is linked as a submodule.
# path_prefix is no longer used.
# tf_repo_name is thought to be under consideration.
def tf_workspace(path_prefix="", tf_repo_name=""):
  # Note that we check the minimum bazel version in WORKSPACE.
  clang6_configure(name="local_config_clang6")
  cc_download_clang_toolchain(name="local_config_download_clang")
  cuda_configure(name="local_config_cuda")
  tensorrt_configure(name="local_config_tensorrt")
  nccl_configure(name="local_config_nccl")
  git_configure(name="local_config_git")
  sycl_configure(name="local_config_sycl")
  python_configure(name="local_config_python")

  # For windows bazel build
  # TODO: Remove def file filter when TensorFlow can export symbols properly on Windows.
  def_file_filter_configure(name = "local_config_def_file_filter")

  # Point //external/local_config_arm_compiler to //external/arm_compiler
  arm_compiler_configure(
      name="local_config_arm_compiler",
      remote_config_repo="../arm_compiler",
      build_file = clean_dep("//third_party/toolchains/cpus/arm:BUILD"))

  mkl_repository(
      name = "mkl_linux",
      urls = [
          "https://mirror.bazel.build/github.com/intel/mkl-dnn/releases/download/v0.14/mklml_lnx_2018.0.3.20180406.tgz",
          "https://github.com/intel/mkl-dnn/releases/download/v0.14/mklml_lnx_2018.0.3.20180406.tgz"
      ],
      sha256 = "d2305244fdc9b87db7426ed4496e87a4b3977ad3374d73b8000e8b7a5b7aa725",
      strip_prefix = "mklml_lnx_2018.0.3.20180406",
      build_file = clean_dep("//third_party/mkl:mkl.BUILD")
  )
  mkl_repository(
      name = "mkl_windows",
      urls = [
          "https://mirror.bazel.build/github.com/intel/mkl-dnn/releases/download/v0.14/mklml_win_2018.0.3.20180406.zip",
          "https://github.com/intel/mkl-dnn/releases/download/v0.14/mklml_win_2018.0.3.20180406.zip"
      ],
      sha256 = "a584a5bf1c8d2ad70b90d12b52652030e9a338217719064fdb84b7ad0d693694",
      strip_prefix = "mklml_win_2018.0.3.20180406",
      build_file = clean_dep("//third_party/mkl:mkl.BUILD")
  )
  mkl_repository(
      name = "mkl_darwin",
      urls = [
          "https://mirror.bazel.build/github.com/intel/mkl-dnn/releases/download/v0.14/mklml_mac_2018.0.3.20180406.tgz",
          "https://github.com/intel/mkl-dnn/releases/download/v0.14/mklml_mac_2018.0.3.20180406.tgz"
      ],
      sha256 = "094e3dfd61c816136dc8d12a45cc611ce26c5f4828176a3644cd0b0efa15a25b",
      strip_prefix = "mklml_mac_2018.0.3.20180406",
      build_file = clean_dep("//third_party/mkl:mkl.BUILD")
  )

  if path_prefix:
    print("path_prefix was specified to tf_workspace but is no longer used " +
          "and will be removed in the future.")

  tf_http_archive(
      name = "mkl_dnn",
      urls = [
          "https://mirror.bazel.build/github.com/intel/mkl-dnn/archive/v0.14.tar.gz",
          "https://github.com/intel/mkl-dnn/archive/v0.14.tar.gz",
      ],
      sha256 = "efebc53882856afec86457a2da644693f5d59c68772d41d640d6b60a8efc4eb0",
      strip_prefix = "mkl-dnn-0.14",
      build_file = clean_dep("//third_party/mkl_dnn:mkldnn.BUILD"),
  )

  tf_http_archive(
      name = "com_google_absl",
      urls = [
          "https://mirror.bazel.build/github.com/abseil/abseil-cpp/archive/9613678332c976568272c8f4a78631a29159271d.tar.gz",
          "https://github.com/abseil/abseil-cpp/archive/9613678332c976568272c8f4a78631a29159271d.tar.gz",
      ],
     sha256 = "1273a1434ced93bc3e703a48c5dced058c95e995c8c009e9bdcb24a69e2180e9",
     strip_prefix = "abseil-cpp-9613678332c976568272c8f4a78631a29159271d",
     build_file = clean_dep("//third_party:com_google_absl.BUILD"),
  )

  tf_http_archive(
      name = "eigen_archive",
      urls = [
          "https://mirror.bazel.build/bitbucket.org/eigen/eigen/get/6913f0cf7d06.tar.gz",
          "https://bitbucket.org/eigen/eigen/get/6913f0cf7d06.tar.gz",
      ],
      sha256 = "791b836cacd03e20bae5bdd25f1c4a5505a0a9975ba94a61eb4e2631fbd1d53a",
      strip_prefix = "eigen-eigen-6913f0cf7d06",
      build_file = clean_dep("//third_party:eigen.BUILD"),
      patch_file = clean_dep("//third_party:eigen_fix_cuda_compilation.patch")
  )

  tf_http_archive(
      name = "arm_compiler",
      sha256 = "970285762565c7890c6c087d262b0a18286e7d0384f13a37786d8521773bc969",
      strip_prefix = "tools-0e906ebc527eab1cdbf7adabff5b474da9562e9f/arm-bcm2708/arm-rpi-4.9.3-linux-gnueabihf",
      urls = [
          "https://mirror.bazel.build/github.com/raspberrypi/tools/archive/0e906ebc527eab1cdbf7adabff5b474da9562e9f.tar.gz",
          # Please uncomment me, when the next upgrade happens. Then
          # remove the whitelist entry in third_party/repo.bzl.
          # "https://github.com/raspberrypi/tools/archive/0e906ebc527eab1cdbf7adabff5b474da9562e9f.tar.gz",
      ],
      build_file = clean_dep("//:arm_compiler.BUILD"),
  )

  tf_http_archive(
      name = "libxsmm_archive",
      urls = [
          "https://mirror.bazel.build/github.com/hfp/libxsmm/archive/1.8.1.tar.gz",
          "https://github.com/hfp/libxsmm/archive/1.8.1.tar.gz",
      ],
      sha256 = "2ade869c3f42f23b5263c7d594aa3c7e5e61ac6a3afcaf5d6e42899d2a7986ce",
      strip_prefix = "libxsmm-1.8.1",
      build_file = clean_dep("//third_party:libxsmm.BUILD"),
  )

  tf_http_archive(
      name = "ortools_archive",
      urls = [
          "https://mirror.bazel.build/github.com/google/or-tools/archive/253f7955c6a1fd805408fba2e42ac6d45b312d15.tar.gz",
          # Please uncomment me, when the next upgrade happens. Then
          # remove the whitelist entry in third_party/repo.bzl.
          # "https://github.com/google/or-tools/archive/253f7955c6a1fd805408fba2e42ac6d45b312d15.tar.gz",
      ],
      sha256 = "932075525642b04ac6f1b50589f1df5cd72ec2f448b721fd32234cf183f0e755",
      strip_prefix = "or-tools-253f7955c6a1fd805408fba2e42ac6d45b312d15/src",
      build_file = clean_dep("//third_party:ortools.BUILD"),
  )

  tf_http_archive(
      name = "com_googlesource_code_re2",
      urls = [
          "https://mirror.bazel.build/github.com/google/re2/archive/26cd968b735e227361c9703683266f01e5df7857.tar.gz",
          "https://github.com/google/re2/archive/26cd968b735e227361c9703683266f01e5df7857.tar.gz",

      ],
      sha256 = "e57eeb837ac40b5be37b2c6197438766e73343ffb32368efea793dfd8b28653b",
      strip_prefix = "re2-26cd968b735e227361c9703683266f01e5df7857",
  )

  tf_http_archive(
      name = "gemmlowp",
      urls = [
          # TODO (yongtang): uncomment once mirror.bazel.build is propagated.
          # "https://mirror.bazel.build/github.com/google/gemmlowp/archive/38ebac7b059e84692f53e5938f97a9943c120d98.zip",
          "https://github.com/google/gemmlowp/archive/38ebac7b059e84692f53e5938f97a9943c120d98.zip",
      ],
      sha256 = "b87faa7294dfcc5d678f22a59d2c01ca94ea1e2a3b488c38a95a67889ed0a658",
      strip_prefix = "gemmlowp-38ebac7b059e84692f53e5938f97a9943c120d98",
  )

  tf_http_archive(
      name = "farmhash_archive",
      urls = [
          "https://mirror.bazel.build/github.com/google/farmhash/archive/816a4ae622e964763ca0862d9dbd19324a1eaf45.tar.gz",
          "https://github.com/google/farmhash/archive/816a4ae622e964763ca0862d9dbd19324a1eaf45.tar.gz",
      ],
      sha256 = "6560547c63e4af82b0f202cb710ceabb3f21347a4b996db565a411da5b17aba0",
      strip_prefix = "farmhash-816a4ae622e964763ca0862d9dbd19324a1eaf45",
      build_file = clean_dep("//third_party:farmhash.BUILD"),
  )

  tf_http_archive(
      name = "highwayhash",
      urls = [
          "https://mirror.bazel.build/github.com/google/highwayhash/archive/dfcb97ca4fe9277bf9dc1802dd979b071896453b.tar.gz",
          "https://github.com/google/highwayhash/archive/dfcb97ca4fe9277bf9dc1802dd979b071896453b.tar.gz",
      ],
      sha256 = "0f30a15b1566d93f146c8d149878a06e91d9bb7ec2cfd76906df62a82be4aac9",
      strip_prefix = "highwayhash-dfcb97ca4fe9277bf9dc1802dd979b071896453b",
      build_file = clean_dep("//third_party:highwayhash.BUILD"),
  )

  tf_http_archive(
      name = "nasm",
      urls = [
          "https://mirror.bazel.build/www.nasm.us/pub/nasm/releasebuilds/2.12.02/nasm-2.12.02.tar.bz2",
          "http://pkgs.fedoraproject.org/repo/pkgs/nasm/nasm-2.12.02.tar.bz2/d15843c3fb7db39af80571ee27ec6fad/nasm-2.12.02.tar.bz2",
      ],
      sha256 = "00b0891c678c065446ca59bcee64719d0096d54d6886e6e472aeee2e170ae324",
      strip_prefix = "nasm-2.12.02",
      build_file = clean_dep("//third_party:nasm.BUILD"),
  )

  tf_http_archive(
      name = "jpeg",
      urls = [
          "https://mirror.bazel.build/github.com/libjpeg-turbo/libjpeg-turbo/archive/1.5.3.tar.gz",
          "https://github.com/libjpeg-turbo/libjpeg-turbo/archive/1.5.3.tar.gz",
      ],
      sha256 = "1a17020f859cb12711175a67eab5c71fc1904e04b587046218e36106e07eabde",
      strip_prefix = "libjpeg-turbo-1.5.3",
      build_file = clean_dep("//third_party/jpeg:jpeg.BUILD"),
  )

  tf_http_archive(
      name = "png_archive",
      urls = [
          "https://mirror.bazel.build/github.com/glennrp/libpng/archive/v1.6.34.tar.gz",
          "https://github.com/glennrp/libpng/archive/v1.6.34.tar.gz",
      ],
      sha256 = "e45ce5f68b1d80e2cb9a2b601605b374bdf51e1798ef1c2c2bd62131dfcf9eef",
      strip_prefix = "libpng-1.6.34",
      build_file = clean_dep("//third_party:png.BUILD"),
      patch_file = clean_dep("//third_party:png_fix_rpi.patch"),
  )

  tf_http_archive(
      name = "org_sqlite",
      urls = [
          "https://mirror.bazel.build/www.sqlite.org/2018/sqlite-amalgamation-3230100.zip",
          "https://www.sqlite.org/2018/sqlite-amalgamation-3230100.zip",
      ],
      sha256 = "4239a1f69e5721d07d9a374eb84d594225229e54be4ee628da2995f4315d8dfc",
      strip_prefix = "sqlite-amalgamation-3230100",
      build_file = clean_dep("//third_party:sqlite.BUILD"),
  )

  tf_http_archive(
      name = "gif_archive",
      urls = [
          "https://mirror.bazel.build/ufpr.dl.sourceforge.net/project/giflib/giflib-5.1.4.tar.gz",
          "http://pilotfiber.dl.sourceforge.net/project/giflib/giflib-5.1.4.tar.gz",
      ],
      sha256 = "34a7377ba834397db019e8eb122e551a49c98f49df75ec3fcc92b9a794a4f6d1",
      strip_prefix = "giflib-5.1.4",
      build_file = clean_dep("//third_party:gif.BUILD"),
  )

  tf_http_archive(
      name = "six_archive",
      urls = [
          "https://mirror.bazel.build/pypi.python.org/packages/source/s/six/six-1.10.0.tar.gz",
          "https://pypi.python.org/packages/source/s/six/six-1.10.0.tar.gz",
      ],
      sha256 = "105f8d68616f8248e24bf0e9372ef04d3cc10104f1980f54d57b2ce73a5ad56a",
      strip_prefix = "six-1.10.0",
      build_file = clean_dep("//third_party:six.BUILD"),
  )

  tf_http_archive(
      name = "astor_archive",
      urls = [
          "https://mirror.bazel.build/pypi.python.org/packages/d8/be/c4276b3199ec3feee2a88bc64810fbea8f26d961e0a4cd9c68387a9f35de/astor-0.6.2.tar.gz",
          "https://pypi.python.org/packages/d8/be/c4276b3199ec3feee2a88bc64810fbea8f26d961e0a4cd9c68387a9f35de/astor-0.6.2.tar.gz",
      ],
      sha256 = "ff6d2e2962d834acb125cc4dcc80c54a8c17c253f4cc9d9c43b5102a560bb75d",
      strip_prefix = "astor-0.6.2",
      build_file = clean_dep("//third_party:astor.BUILD"),
  )

  tf_http_archive(
      name = "gast_archive",
      urls = [
          "https://mirror.bazel.build/pypi.python.org/packages/5c/78/ff794fcae2ce8aa6323e789d1f8b3b7765f601e7702726f430e814822b96/gast-0.2.0.tar.gz",
          "https://pypi.python.org/packages/5c/78/ff794fcae2ce8aa6323e789d1f8b3b7765f601e7702726f430e814822b96/gast-0.2.0.tar.gz",
      ],
      sha256 = "7068908321ecd2774f145193c4b34a11305bd104b4551b09273dfd1d6a374930",
      strip_prefix = "gast-0.2.0",
      build_file = clean_dep("//third_party:gast.BUILD"),
  )

  tf_http_archive(
      name = "termcolor_archive",
      urls = [
          "https://mirror.bazel.build/pypi.python.org/packages/8a/48/a76be51647d0eb9f10e2a4511bf3ffb8cc1e6b14e9e4fab46173aa79f981/termcolor-1.1.0.tar.gz",
          "https://pypi.python.org/packages/8a/48/a76be51647d0eb9f10e2a4511bf3ffb8cc1e6b14e9e4fab46173aa79f981/termcolor-1.1.0.tar.gz",
      ],
      sha256 = "1d6d69ce66211143803fbc56652b41d73b4a400a2891d7bf7a1cdf4c02de613b",
      strip_prefix = "termcolor-1.1.0",
      build_file = clean_dep("//third_party:termcolor.BUILD"),
  )

  tf_http_archive(
      name = "absl_py",
      urls = [
          "https://mirror.bazel.build/github.com/abseil/abseil-py/archive/ea8c4d2ddbf3fba610c4d613260561699b776db8.tar.gz",
          "https://github.com/abseil/abseil-py/archive/ea8c4d2ddbf3fba610c4d613260561699b776db8.tar.gz",
      ],
      sha256 = "c30b48e0d2580ef1412e55c5c0e1dab8db2ee4ab56e2075eccff29c90c7c7059",
      strip_prefix = "abseil-py-ea8c4d2ddbf3fba610c4d613260561699b776db8",
  )

  tf_http_archive(
      name = "org_python_pypi_backports_weakref",
      urls = [
          "https://mirror.bazel.build/pypi.python.org/packages/bc/cc/3cdb0a02e7e96f6c70bd971bc8a90b8463fda83e264fa9c5c1c98ceabd81/backports.weakref-1.0rc1.tar.gz",
          "https://pypi.python.org/packages/bc/cc/3cdb0a02e7e96f6c70bd971bc8a90b8463fda83e264fa9c5c1c98ceabd81/backports.weakref-1.0rc1.tar.gz",
      ],
      sha256 = "8813bf712a66b3d8b85dc289e1104ed220f1878cf981e2fe756dfaabe9a82892",
      strip_prefix = "backports.weakref-1.0rc1/src",
      build_file = clean_dep("//third_party:backports_weakref.BUILD"),
  )

  filegroup_external(
      name = "org_python_license",
      licenses = ["notice"],  # Python 2.0
      sha256_urls = {
          "b5556e921715ddb9242c076cae3963f483aa47266c5e37ea4c187f77cc79501c": [
              "https://mirror.bazel.build/docs.python.org/2.7/_sources/license.txt",
              "https://docs.python.org/2.7/_sources/license.txt",
          ],
      },
  )

  tf_http_archive(
      name = "protobuf_archive",
      urls = [
          "https://mirror.bazel.build/github.com/google/protobuf/archive/396336eb961b75f03b25824fe86cf6490fb75e3a.tar.gz",
          "https://github.com/google/protobuf/archive/396336eb961b75f03b25824fe86cf6490fb75e3a.tar.gz",
      ],
      sha256 = "846d907acf472ae233ec0882ef3a2d24edbbe834b80c305e867ac65a1f2c59e3",
      strip_prefix = "protobuf-396336eb961b75f03b25824fe86cf6490fb75e3a",
  )

  # We need to import the protobuf library under the names com_google_protobuf
  # and com_google_protobuf_cc to enable proto_library support in bazel.
  # Unfortunately there is no way to alias http_archives at the moment.
  tf_http_archive(
      name = "com_google_protobuf",
      urls = [
          "https://mirror.bazel.build/github.com/google/protobuf/archive/396336eb961b75f03b25824fe86cf6490fb75e3a.tar.gz",
          "https://github.com/google/protobuf/archive/396336eb961b75f03b25824fe86cf6490fb75e3a.tar.gz",
      ],
      sha256 = "846d907acf472ae233ec0882ef3a2d24edbbe834b80c305e867ac65a1f2c59e3",
      strip_prefix = "protobuf-396336eb961b75f03b25824fe86cf6490fb75e3a",
  )

  tf_http_archive(
      name = "com_google_protobuf_cc",
      urls = [
          "https://mirror.bazel.build/github.com/google/protobuf/archive/396336eb961b75f03b25824fe86cf6490fb75e3a.tar.gz",
          "https://github.com/google/protobuf/archive/396336eb961b75f03b25824fe86cf6490fb75e3a.tar.gz",
      ],
      sha256 = "846d907acf472ae233ec0882ef3a2d24edbbe834b80c305e867ac65a1f2c59e3",
      strip_prefix = "protobuf-396336eb961b75f03b25824fe86cf6490fb75e3a",
  )

  tf_http_archive(
      name = "nsync",
      urls = [
          "https://mirror.bazel.build/github.com/google/nsync/archive/0559ce013feac8db639ee1bf776aca0325d28777.tar.gz",
          "https://github.com/google/nsync/archive/0559ce013feac8db639ee1bf776aca0325d28777.tar.gz",
      ],
      sha256 = "6284454c5cd8b1dae2eeb8cf5eb63004de930b5427ed5f6b1aa793513df6b361",
      strip_prefix = "nsync-0559ce013feac8db639ee1bf776aca0325d28777",
  )

  tf_http_archive(
      name = "com_google_googletest",
      urls = [
          "https://mirror.bazel.build/github.com/google/googletest/archive/9816b96a6ddc0430671693df90192bbee57108b6.zip",
          "https://github.com/google/googletest/archive/9816b96a6ddc0430671693df90192bbee57108b6.zip",
      ],
      sha256 = "9cbca84c4256bed17df2c8f4d00c912c19d247c11c9ba6647cd6dd5b5c996b8d",
      strip_prefix = "googletest-9816b96a6ddc0430671693df90192bbee57108b6",
  )

  tf_http_archive(
      name = "com_github_gflags_gflags",
      urls = [
          "https://mirror.bazel.build/github.com/gflags/gflags/archive/f8a0efe03aa69b3336d8e228b37d4ccb17324b88.tar.gz",
          "https://github.com/gflags/gflags/archive/f8a0efe03aa69b3336d8e228b37d4ccb17324b88.tar.gz",
      ],
      sha256 = "4d222fab8f1ede4709cdff417d15a1336f862d7334a81abf76d09c15ecf9acd1",
      strip_prefix = "gflags-f8a0efe03aa69b3336d8e228b37d4ccb17324b88",
  )

  tf_http_archive(
      name = "pcre",
      sha256 = "ccdf7e788769838f8285b3ee672ed573358202305ee361cfec7a4a4fb005bbc7",
      urls = [
          "https://mirror.bazel.build/ftp.exim.org/pub/pcre/pcre-8.39.tar.gz",
          "http://ftp.exim.org/pub/pcre/pcre-8.39.tar.gz",
      ],
      strip_prefix = "pcre-8.39",
      build_file = clean_dep("//third_party:pcre.BUILD"),
  )

  tf_http_archive(
      name = "swig",
      sha256 = "58a475dbbd4a4d7075e5fe86d4e54c9edde39847cdb96a3053d87cb64a23a453",
      urls = [
          "https://mirror.bazel.build/ufpr.dl.sourceforge.net/project/swig/swig/swig-3.0.8/swig-3.0.8.tar.gz",
          "http://ufpr.dl.sourceforge.net/project/swig/swig/swig-3.0.8/swig-3.0.8.tar.gz",
          "http://pilotfiber.dl.sourceforge.net/project/swig/swig/swig-3.0.8/swig-3.0.8.tar.gz",
      ],
      strip_prefix = "swig-3.0.8",
      build_file = clean_dep("//third_party:swig.BUILD"),
  )

  tf_http_archive(
      name = "curl",
      sha256 = "ff3e80c1ca6a068428726cd7dd19037a47cc538ce58ef61c59587191039b2ca6",
      urls = [
          "https://mirror.bazel.build/curl.haxx.se/download/curl-7.49.1.tar.gz",
          "https://curl.haxx.se/download/curl-7.49.1.tar.gz",
      ],
      strip_prefix = "curl-7.49.1",
      build_file = clean_dep("//third_party:curl.BUILD"),
  )

  tf_http_archive(
      name = "grpc",
      urls = [
          "https://mirror.bazel.build/github.com/grpc/grpc/archive/d184fa229d75d336aedea0041bd59cb93e7e267f.tar.gz",
          "https://github.com/grpc/grpc/archive/d184fa229d75d336aedea0041bd59cb93e7e267f.tar.gz",
      ],
      sha256 = "895b31310e718a61f7335759a778c068a6edde1c089883598a0830cbb7075673",
      strip_prefix = "grpc-d184fa229d75d336aedea0041bd59cb93e7e267f",
  )


  tf_http_archive(
      name = "linenoise",
      sha256 = "7f51f45887a3d31b4ce4fa5965210a5e64637ceac12720cfce7954d6a2e812f7",
      urls = [
          "https://mirror.bazel.build/github.com/antirez/linenoise/archive/c894b9e59f02203dbe4e2be657572cf88c4230c3.tar.gz",
          "https://github.com/antirez/linenoise/archive/c894b9e59f02203dbe4e2be657572cf88c4230c3.tar.gz",
      ],
      strip_prefix = "linenoise-c894b9e59f02203dbe4e2be657572cf88c4230c3",
      build_file = clean_dep("//third_party:linenoise.BUILD"),
  )

  # TODO(phawkins): currently, this rule uses an unofficial LLVM mirror.
  # Switch to an official source of snapshots if/when possible.
  tf_http_archive(
      name = "llvm",
      urls = [
<<<<<<< HEAD
          "https://mirror.bazel.build/github.com/llvm-mirror/llvm/archive/a915f005cd63fd111bbca510236a5163a7e83576.tar.gz",
          "https://github.com/llvm-mirror/llvm/archive/a915f005cd63fd111bbca510236a5163a7e83576.tar.gz",
      ],
      sha256 = "1c81ec0f843ea2c9369ccfa1c1b20023dc9a999bf075ae192fcb89e23896d929",
      strip_prefix = "llvm-a915f005cd63fd111bbca510236a5163a7e83576",
=======
          "https://mirror.bazel.build/github.com/llvm-mirror/llvm/archive/710be84a0052819c99b54fb403985e94903a53c5.tar.gz",
          "https://github.com/llvm-mirror/llvm/archive/710be84a0052819c99b54fb403985e94903a53c5.tar.gz",
      ],
      sha256 = "eecbe2ca5c8161976bb8b088e7fbcdd6eca64c8008a07023def16ecb5f670529",
      strip_prefix = "llvm-710be84a0052819c99b54fb403985e94903a53c5",
>>>>>>> d9fea624
      build_file = clean_dep("//third_party/llvm:llvm.BUILD"),
  )

  tf_http_archive(
      name = "lmdb",
      urls = [
          "https://mirror.bazel.build/github.com/LMDB/lmdb/archive/LMDB_0.9.19.tar.gz",
          "https://github.com/LMDB/lmdb/archive/LMDB_0.9.19.tar.gz",
      ],
      sha256 = "108532fb94c6f227558d45be3f3347b52539f0f58290a7bb31ec06c462d05326",
      strip_prefix = "lmdb-LMDB_0.9.19/libraries/liblmdb",
      build_file = clean_dep("//third_party:lmdb.BUILD"),
  )

  tf_http_archive(
      name = "jsoncpp_git",
      urls = [
          "https://mirror.bazel.build/github.com/open-source-parsers/jsoncpp/archive/11086dd6a7eba04289944367ca82cea71299ed70.tar.gz",
          "https://github.com/open-source-parsers/jsoncpp/archive/11086dd6a7eba04289944367ca82cea71299ed70.tar.gz",
      ],
      sha256 = "07d34db40593d257324ec5fb9debc4dc33f29f8fb44e33a2eeb35503e61d0fe2",
      strip_prefix = "jsoncpp-11086dd6a7eba04289944367ca82cea71299ed70",
      build_file = clean_dep("//third_party:jsoncpp.BUILD"),
  )

  tf_http_archive(
      name = "boringssl",
      urls = [
          "https://mirror.bazel.build/github.com/google/boringssl/archive/a0fb951d2a26a8ee746b52f3ba81ab011a0af778.tar.gz",
          "https://github.com/google/boringssl/archive/a0fb951d2a26a8ee746b52f3ba81ab011a0af778.tar.gz",
      ],
      sha256 = "524ba98a56300149696481b4cb9ddebd0c7b7ac9b9f6edee81da2d2d7e5d2bb3",
      strip_prefix = "boringssl-a0fb951d2a26a8ee746b52f3ba81ab011a0af778",
  )

  tf_http_archive(
      name = "zlib_archive",
      urls = [
          "https://mirror.bazel.build/zlib.net/zlib-1.2.11.tar.gz",
          "https://zlib.net/zlib-1.2.11.tar.gz",
      ],
      sha256 = "c3e5e9fdd5004dcb542feda5ee4f0ff0744628baf8ed2dd5d66f8ca1197cb1a1",
      strip_prefix = "zlib-1.2.11",
      build_file = clean_dep("//third_party:zlib.BUILD"),
  )

  tf_http_archive(
      name = "fft2d",
      urls = [
          "https://mirror.bazel.build/www.kurims.kyoto-u.ac.jp/~ooura/fft.tgz",
          "http://www.kurims.kyoto-u.ac.jp/~ooura/fft.tgz",
      ],
      sha256 = "52bb637c70b971958ec79c9c8752b1df5ff0218a4db4510e60826e0cb79b5296",
      build_file = clean_dep("//third_party/fft2d:fft2d.BUILD"),
  )

  tf_http_archive(
      name = "snappy",
      urls = [
          "https://mirror.bazel.build/github.com/google/snappy/archive/1.1.7.tar.gz",
          "https://github.com/google/snappy/archive/1.1.7.tar.gz",
      ],
      sha256 = "3dfa02e873ff51a11ee02b9ca391807f0c8ea0529a4924afa645fbf97163f9d4",
      strip_prefix = "snappy-1.1.7",
      build_file = clean_dep("//third_party:snappy.BUILD"),
  )

  tf_http_archive(
      name = "nccl_archive",
      urls = [
          "https://mirror.bazel.build/github.com/nvidia/nccl/archive/03d856977ecbaac87e598c0c4bafca96761b9ac7.tar.gz",
          "https://github.com/nvidia/nccl/archive/03d856977ecbaac87e598c0c4bafca96761b9ac7.tar.gz",
      ],
      sha256 = "2ca86fb6179ecbff789cc67c836139c1bbc0324ed8c04643405a30bf26325176",
      strip_prefix = "nccl-03d856977ecbaac87e598c0c4bafca96761b9ac7",
      build_file = clean_dep("//third_party:nccl/nccl_archive.BUILD"),
  )

  tf_http_archive(
      name = "kafka",
      urls = [
          "https://mirror.bazel.build/github.com/edenhill/librdkafka/archive/v0.11.1.tar.gz",
          "https://github.com/edenhill/librdkafka/archive/v0.11.1.tar.gz",
      ],
      sha256 = "dd035d57c8f19b0b612dd6eefe6e5eebad76f506e302cccb7c2066f25a83585e",
      strip_prefix = "librdkafka-0.11.1",
      build_file = clean_dep("//third_party:kafka/BUILD"),
      patch_file = clean_dep("//third_party/kafka:config.patch"),
  )

  tf_http_archive(
      name = "aws",
      urls = [
          "https://mirror.bazel.build/github.com/aws/aws-sdk-cpp/archive/1.3.15.tar.gz",
          "https://github.com/aws/aws-sdk-cpp/archive/1.3.15.tar.gz",
      ],
      sha256 = "b888d8ce5fc10254c3dd6c9020c7764dd53cf39cf011249d0b4deda895de1b7c",
      strip_prefix = "aws-sdk-cpp-1.3.15",
      build_file = clean_dep("//third_party:aws.BUILD"),
  )

  java_import_external(
      name = "junit",
      jar_sha256 = "59721f0805e223d84b90677887d9ff567dc534d7c502ca903c0c2b17f05c116a",
      jar_urls = [
          "https://mirror.bazel.build/repo1.maven.org/maven2/junit/junit/4.12/junit-4.12.jar",
          "http://repo1.maven.org/maven2/junit/junit/4.12/junit-4.12.jar",
          "http://maven.ibiblio.org/maven2/junit/junit/4.12/junit-4.12.jar",
      ],
      licenses = ["reciprocal"],  # Common Public License Version 1.0
      testonly_ = True,
      deps = ["@org_hamcrest_core"],
  )

  java_import_external(
      name = "org_hamcrest_core",
      jar_sha256 = "66fdef91e9739348df7a096aa384a5685f4e875584cce89386a7a47251c4d8e9",
      jar_urls = [
          "https://mirror.bazel.build/repo1.maven.org/maven2/org/hamcrest/hamcrest-core/1.3/hamcrest-core-1.3.jar",
          "http://repo1.maven.org/maven2/org/hamcrest/hamcrest-core/1.3/hamcrest-core-1.3.jar",
          "http://maven.ibiblio.org/maven2/org/hamcrest/hamcrest-core/1.3/hamcrest-core-1.3.jar",
      ],
      licenses = ["notice"],  # New BSD License
      testonly_ = True,
  )

  tf_http_archive(
      name = "jemalloc",
      urls = [
          "https://mirror.bazel.build/github.com/jemalloc/jemalloc/archive/4.4.0.tar.gz",
          "https://github.com/jemalloc/jemalloc/archive/4.4.0.tar.gz",
      ],
      sha256 = "3c8f25c02e806c3ce0ab5fb7da1817f89fc9732709024e2a81b6b82f7cc792a8",
      strip_prefix = "jemalloc-4.4.0",
      build_file = clean_dep("//third_party:jemalloc.BUILD"),
  )

  java_import_external(
      name = "com_google_testing_compile",
      jar_sha256 = "edc180fdcd9f740240da1a7a45673f46f59c5578d8cd3fbc912161f74b5aebb8",
      jar_urls = [
          "http://mirror.bazel.build/repo1.maven.org/maven2/com/google/testing/compile/compile-testing/0.11/compile-testing-0.11.jar",
          "http://repo1.maven.org/maven2/com/google/testing/compile/compile-testing/0.11/compile-testing-0.11.jar",
      ],
      licenses = ["notice"],  # New BSD License
      testonly_ = True,
      deps = ["@com_google_guava", "@com_google_truth"],
  )

  java_import_external(
      name = "com_google_truth",
      jar_sha256 = "032eddc69652b0a1f8d458f999b4a9534965c646b8b5de0eba48ee69407051df",
      jar_urls = [
          "http://mirror.bazel.build/repo1.maven.org/maven2/com/google/truth/truth/0.32/truth-0.32.jar",
          "http://repo1.maven.org/maven2/com/google/truth/truth/0.32/truth-0.32.jar",
      ],
      licenses = ["notice"],  # Apache 2.0
      testonly_ = True,
      deps = ["@com_google_guava"],
  )

  java_import_external(
      name = "org_checkerframework_qual",
      jar_sha256 = "a17501717ef7c8dda4dba73ded50c0d7cde440fd721acfeacbf19786ceac1ed6",
      jar_urls = [
          "http://mirror.bazel.build/repo1.maven.org/maven2/org/checkerframework/checker-qual/2.4.0/checker-qual-2.4.0.jar",
          "http://repo1.maven.org/maven2/org/checkerframework/checker-qual/2.4.0/checker-qual-2.4.0.jar",
      ],
      licenses = ["notice"],  # Apache 2.0
  )

  tf_http_archive(
      name = "com_google_pprof",
      urls = [
          "https://mirror.bazel.build/github.com/google/pprof/archive/c0fb62ec88c411cc91194465e54db2632845b650.tar.gz",
          "https://github.com/google/pprof/archive/c0fb62ec88c411cc91194465e54db2632845b650.tar.gz",
      ],
      sha256 = "e0928ca4aa10ea1e0551e2d7ce4d1d7ea2d84b2abbdef082b0da84268791d0c4",
      strip_prefix = "pprof-c0fb62ec88c411cc91194465e54db2632845b650",
      build_file = clean_dep("//third_party:pprof.BUILD"),
  )

  tf_http_archive(
      name = "cub_archive",
      urls = [
          "https://mirror.bazel.build/github.com/NVlabs/cub/archive/1.8.0.zip",
          "https://github.com/NVlabs/cub/archive/1.8.0.zip",
      ],
      sha256 = "6bfa06ab52a650ae7ee6963143a0bbc667d6504822cbd9670369b598f18c58c3",
      strip_prefix = "cub-1.8.0",
      build_file = clean_dep("//third_party:cub.BUILD"),
  )

  tf_http_archive(
      name = "cython",
      sha256 = "6dcd30b5ceb887b2b965ee7ceb82ea3acb5f0642fe2206c7636b45acea4798e5",
      urls = [
          "https://mirror.bazel.build/github.com/cython/cython/archive/3732784c45cfb040a5b0936951d196f83a12ea17.tar.gz",
          "https://github.com/cython/cython/archive/3732784c45cfb040a5b0936951d196f83a12ea17.tar.gz",
      ],
      strip_prefix = "cython-3732784c45cfb040a5b0936951d196f83a12ea17",
      build_file = clean_dep("//third_party:cython.BUILD"),
      delete = ["BUILD.bazel"],
  )

  tf_http_archive(
      name = "bazel_toolchains",
      urls = [
          "https://mirror.bazel.build/github.com/bazelbuild/bazel-toolchains/archive/44200e0c026d86c53470d107b3697a3e46469c43.tar.gz",
          "https://github.com/bazelbuild/bazel-toolchains/archive/44200e0c026d86c53470d107b3697a3e46469c43.tar.gz",
      ],
      strip_prefix = "bazel-toolchains-44200e0c026d86c53470d107b3697a3e46469c43",
      sha256 = "699b55a6916c687f4b7dc092dbbf5f64672cde0dc965f79717735ec4e5416556",
  )

  tf_http_archive(
      name = "arm_neon_2_x86_sse",
      sha256 = "c8d90aa4357f8079d427e87a6f4c493da1fa4140aee926c05902d7ec1533d9a5",
      strip_prefix = "ARM_NEON_2_x86_SSE-0f77d9d182265259b135dad949230ecbf1a2633d",
      urls = [
          "https://mirror.bazel.build/github.com/intel/ARM_NEON_2_x86_SSE/archive/0f77d9d182265259b135dad949230ecbf1a2633d.tar.gz",
          "https://github.com/intel/ARM_NEON_2_x86_SSE/archive/0f77d9d182265259b135dad949230ecbf1a2633d.tar.gz",
      ],
      build_file = clean_dep("//third_party:arm_neon_2_x86_sse.BUILD"),
  )

  tf_http_archive(
      name = "flatbuffers",
      strip_prefix = "flatbuffers-971a68110e4fc1bace10fcb6deeb189e7e1a34ce",
      sha256 = "874088d2ee0d9f8524191f77209556415f03dd44e156276edf19e5b90ceb5f55",
      urls = [
          "https://mirror.bazel.build/github.com/google/flatbuffers/archive/971a68110e4fc1bace10fcb6deeb189e7e1a34ce.tar.gz",
          "https://github.com/google/flatbuffers/archive/971a68110e4fc1bace10fcb6deeb189e7e1a34ce.tar.gz",
      ],
      build_file = clean_dep("//third_party/flatbuffers:flatbuffers.BUILD"),
  )

  native.new_http_archive(
      name = "double_conversion",
      urls = [
          "https://github.com/google/double-conversion/archive/3992066a95b823efc8ccc1baf82a1cfc73f6e9b8.zip",
      ],
      sha256 = "2f7fbffac0d98d201ad0586f686034371a6d152ca67508ab611adc2386ad30de",
      strip_prefix = "double-conversion-3992066a95b823efc8ccc1baf82a1cfc73f6e9b8",
      build_file = clean_dep("//third_party:double_conversion.BUILD")
  )

  tf_http_archive(
      name = "tflite_mobilenet",
      sha256 = "23f814d1c076bdf03715dfb6cab3713aa4fbdf040fd5448c43196bd2e97a4c1b",
      urls = [
          "https://mirror.bazel.build/storage.googleapis.com/download.tensorflow.org/models/tflite/mobilenet_v1_224_android_quant_2017_11_08.zip",
          "https://storage.googleapis.com/download.tensorflow.org/models/tflite/mobilenet_v1_224_android_quant_2017_11_08.zip",
      ],
      build_file = clean_dep("//third_party:tflite_mobilenet.BUILD"),
  )

  tf_http_archive(
      name = "tflite_mobilenet_ssd",
      sha256 = "767057f2837a46d97882734b03428e8dd640b93236052b312b2f0e45613c1cf0",
      urls = [
          "https://mirror.bazel.build/storage.googleapis.com/download.tensorflow.org/models/tflite/mobilenet_ssd_tflite_v1.zip",
          "https://storage.googleapis.com/download.tensorflow.org/models/tflite/mobilenet_ssd_tflite_v1.zip",
      ],
      build_file = str(Label("//third_party:tflite_mobilenet.BUILD")),
  )

  tf_http_archive(
      name = "tflite_conv_actions_frozen",
      sha256 = "d947b38cba389b5e2d0bfc3ea6cc49c784e187b41a071387b3742d1acac7691e",
      urls = [
          "https://mirror.bazel.build/storage.googleapis.com/download.tensorflow.org/models/tflite/conv_actions_tflite.zip",
          "https://storage.googleapis.com/download.tensorflow.org/models/tflite/conv_actions_tflite.zip",
      ],
      build_file = str(Label("//third_party:tflite_mobilenet.BUILD")),
  )

  tf_http_archive(
      name = "tflite_smartreply",
      sha256 = "8980151b85a87a9c1a3bb1ed4748119e4a85abd3cb5744d83da4d4bd0fbeef7c",
      urls = [
          "https://mirror.bazel.build/storage.googleapis.com/download.tensorflow.org/models/tflite/smartreply_1.0_2017_11_01.zip",
          "https://storage.googleapis.com/download.tensorflow.org/models/tflite/smartreply_1.0_2017_11_01.zip"
      ],
      build_file = clean_dep("//third_party:tflite_smartreply.BUILD"),
  )

  tf_http_archive(
      name = "tflite_ovic_testdata",
      sha256 = "a9a705d8d519220178e2e65d383fdb21da37fdb31d1e909b0a1acdac46479e9c",
      urls = [
          "https://mirror.bazel.build/storage.googleapis.com/download.tensorflow.org/data/ovic.zip",
          "https://storage.googleapis.com/download.tensorflow.org/data/ovic.zip",
      ],
      build_file = clean_dep("//third_party:tflite_ovic_testdata.BUILD"),
      strip_prefix = "ovic",
  )

  ##############################################################################
  # BIND DEFINITIONS
  #
  # Please do not add bind() definitions unless we have no other choice.
  # If that ends up being the case, please leave a comment explaining
  # why we can't depend on the canonical build target.

  # gRPC wants a cares dependency but its contents is not actually
  # important since we have set GRPC_ARES=0 in tools/bazel.rc
  native.bind(
      name = "cares",
      actual = "@grpc//third_party/nanopb:nanopb",
  )

  # Needed by Protobuf
  native.bind(
      name = "grpc_cpp_plugin",
      actual = "@grpc//:grpc_cpp_plugin",
  )
  native.bind(
      name = "grpc_python_plugin",
      actual = "@grpc//:grpc_python_plugin",
  )

  # gRPC has three empty C++ functions which it wants the user to define
  # at build time. https://github.com/grpc/grpc/issues/13590
  native.bind(
      name = "grpc_lib",
      actual = "@grpc//:grpc++_unsecure",
  )

  # Needed by gRPC
  native.bind(
      name = "libssl",
      actual = "@boringssl//:ssl",
  )

  # Needed by gRPC
  native.bind(
      name = "nanopb",
      actual = "@grpc//third_party/nanopb:nanopb",
  )

  # Needed by gRPC
  native.bind(
      name = "protobuf",
      actual = "@protobuf_archive//:protobuf",
  )

  # gRPC expects //external:protobuf_clib and //external:protobuf_compiler
  # to point to Protobuf's compiler library.
  native.bind(
      name = "protobuf_clib",
      actual = "@protobuf_archive//:protoc_lib",
  )

  # Needed by gRPC
  native.bind(
      name = "protobuf_headers",
      actual = "@protobuf_archive//:protobuf_headers",
  )

  # Needed by Protobuf
  native.bind(
      name = "python_headers",
      actual = clean_dep("//util/python:python_headers"),
  )

  # Needed by Protobuf
  native.bind(
      name = "six",
      actual = "@six_archive//:six",
  )

  # Needed by gRPC
  native.bind(
      name = "zlib",
      actual = "@zlib_archive//:zlib",
  )<|MERGE_RESOLUTION|>--- conflicted
+++ resolved
@@ -453,19 +453,11 @@
   tf_http_archive(
       name = "llvm",
       urls = [
-<<<<<<< HEAD
-          "https://mirror.bazel.build/github.com/llvm-mirror/llvm/archive/a915f005cd63fd111bbca510236a5163a7e83576.tar.gz",
-          "https://github.com/llvm-mirror/llvm/archive/a915f005cd63fd111bbca510236a5163a7e83576.tar.gz",
-      ],
-      sha256 = "1c81ec0f843ea2c9369ccfa1c1b20023dc9a999bf075ae192fcb89e23896d929",
-      strip_prefix = "llvm-a915f005cd63fd111bbca510236a5163a7e83576",
-=======
           "https://mirror.bazel.build/github.com/llvm-mirror/llvm/archive/710be84a0052819c99b54fb403985e94903a53c5.tar.gz",
           "https://github.com/llvm-mirror/llvm/archive/710be84a0052819c99b54fb403985e94903a53c5.tar.gz",
       ],
       sha256 = "eecbe2ca5c8161976bb8b088e7fbcdd6eca64c8008a07023def16ecb5f670529",
       strip_prefix = "llvm-710be84a0052819c99b54fb403985e94903a53c5",
->>>>>>> d9fea624
       build_file = clean_dep("//third_party/llvm:llvm.BUILD"),
   )
 
