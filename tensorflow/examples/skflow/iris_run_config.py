--- conflicted
+++ resolved
@@ -36,16 +36,10 @@
                                               n_classes=3,
                                               config=run_config)
 
-<<<<<<< HEAD
-# Build 3 layer DNN with 10, 20, 10 units respectively.
-classifier = learn.TensorFlowDNNClassifier(hidden_units=[10, 20, 10],
-    n_classes=3, steps=200, config=run_config)
-=======
   # Fit and predict.
   classifier.fit(x_train, y_train, steps=200)
   score = metrics.accuracy_score(y_test, classifier.predict(x_test))
   print('Accuracy: {0:f}'.format(score))
->>>>>>> 487252db
 
 
 if __name__ == '__main__':
